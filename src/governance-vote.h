--- conflicted
+++ resolved
@@ -25,22 +25,13 @@
 #define VOTE_OUTCOME_ABSTAIN  3
 // INTENTION OF MASTERNODES REGARDING ITEM
 
-<<<<<<< HEAD
-#define VOTE_TYPE_FUNDING             0 //SIGNAL TO FUND GOVOBJ
-#define VOTE_TYPE_VALID               1 //SIGNAL GOVOBJ IS VALID OR NOT
-#define VOTE_TYPE_UPTODATE            2 //SIGNAL ALL REQUIRED INFORMATION IS UP-TO-DATE (PROJECTS/MILESTONES/REPORTS)
-#define VOTE_TYPE_DELETE              3 //SIGNAL TO DELETE NODE AND CHILDREN FROM SYSTEM
-#define VOTE_TYPE_CLEAR_REGISTERS     4 //SIGNAL TO CLEAR REGISTER DATA
-#define VOTE_TYPE_ENDORSED            5 //SIGNAL GOVOBJ IS ENDORSED BY REVIEW COMMITTEES
-=======
-#define VOTE_TYPE_NONE           0
-#define VOTE_TYPE_FUND           1
-#define VOTE_TYPE_END            2
-#define VOTE_TYPE_VALID          3
-#define VOTE_TYPE_MILESTONE1     4
-#define VOTE_TYPE_MILESTONE2     5
-#define VOTE_TYPE_ENDORSED       6
->>>>>>> fe5c4dd8
+#define VOTE_ACTION_NONE                0
+#define VOTE_ACTION_FUNDING             1 //SIGNAL TO FUND GOVOBJ
+#define VOTE_ACTION_VALID               2 //SIGNAL GOVOBJ IS VALID OR NOT
+#define VOTE_ACTION_UPTODATE            3 //SIGNAL ALL REQUIRED INFORMATION IS UP-TO-DATE (PROJECTS/MILESTONES/REPORTS)
+#define VOTE_ACTION_DELETE              4 //SIGNAL TO DELETE NODE AND CHILDREN FROM SYSTEM
+#define VOTE_ACTION_CLEAR_REGISTERS     5 //SIGNAL TO CLEAR REGISTER DATA
+#define VOTE_ACTION_ENDORSED            6 //SIGNAL GOVOBJ IS ENDORSED BY REVIEW COMMITTEES
 
 //
 // CBudgetVote - Allow a masternode node to vote and broadcast throughout the network
