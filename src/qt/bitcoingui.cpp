--- conflicted
+++ resolved
@@ -215,7 +215,6 @@
     connect(openNetworkAction, SIGNAL(triggered()), rpcConsole, SLOT(showNetwork()));
     connect(openConfEditorAction, SIGNAL(triggered()), rpcConsole, SLOT(showConfEditor()));
 
-
     // prevents an open debug window from becoming stuck/unusable on client shutdown
     connect(quitAction, SIGNAL(triggered()), rpcConsole, SLOT(hide()));
 
@@ -308,16 +307,8 @@
     quitAction->setStatusTip(tr("Quit application"));
     quitAction->setShortcut(QKeySequence(Qt::CTRL + Qt::Key_Q));
     quitAction->setMenuRole(QAction::QuitRole);
-<<<<<<< HEAD
-    if (!fIsTestnet)
-        aboutAction = new QAction(QIcon(":/icons/bitcoin"), tr("&About Dash Core"), this);
-    else
-        aboutAction = new QAction(QIcon(":/icons/bitcoin_testnet"), tr("&About Dash Core"), this);
-    aboutAction->setStatusTip(tr("Show information about Dash"));
-=======
-    aboutAction = new QAction(networkStyle->getAppIcon(), tr("&About Bitcoin Core"), this);
-    aboutAction->setStatusTip(tr("Show information about Bitcoin Core"));
->>>>>>> 4635a4c4
+    aboutAction = new QAction(networkStyle->getAppIcon(), tr("&About Dash Core"), this);
+    aboutAction->setStatusTip(tr("Show information about Dash Core"));
     aboutAction->setMenuRole(QAction::AboutRole);
 #if QT_VERSION < 0x050000
     aboutQtAction = new QAction(QIcon(":/trolltech/qmessagebox/images/qtlogo-64.png"), tr("About &Qt"), this);
@@ -365,12 +356,8 @@
     openAction->setStatusTip(tr("Open a dash: URI or payment request"));
 
     showHelpMessageAction = new QAction(QApplication::style()->standardIcon(QStyle::SP_MessageBoxInformation), tr("&Command-line options"), this);
-<<<<<<< HEAD
-    showHelpMessageAction->setStatusTip(tr("Show the Dash Core help message to get a list with possible Dash command-line options"));
-=======
     showHelpMessageAction->setMenuRole(QAction::NoRole);
-    showHelpMessageAction->setStatusTip(tr("Show the Bitcoin Core help message to get a list with possible Bitcoin command-line options"));
->>>>>>> 4635a4c4
+    showHelpMessageAction->setStatusTip(tr("Show the Bitcoin Core help message to get a list with possible Dash command-line options"));
 
     connect(quitAction, SIGNAL(triggered()), qApp, SLOT(quit()));
     connect(aboutAction, SIGNAL(triggered()), this, SLOT(aboutClicked()));
@@ -560,24 +547,9 @@
 {
 #ifndef Q_OS_MAC
     trayIcon = new QSystemTrayIcon(this);
-<<<<<<< HEAD
-
-    if (!fIsTestnet)
-    {
-        trayIcon->setToolTip(tr("Dash client"));
-        trayIcon->setIcon(QIcon(":/icons/toolbar"));
-    }
-    else
-    {
-        trayIcon->setToolTip(tr("Dash client") + " " + tr("[testnet]"));
-        trayIcon->setIcon(QIcon(":/icons/toolbar_testnet"));
-    }
-
-=======
-    QString toolTip = tr("Bitcoin Core client") + " " + networkStyle->getTitleAddText();
+    QString toolTip = tr("Dash Core client") + " " + networkStyle->getTitleAddText();
     trayIcon->setToolTip(toolTip);
     trayIcon->setIcon(networkStyle->getAppIcon());
->>>>>>> 4635a4c4
     trayIcon->show();
 #endif
 
@@ -752,17 +724,10 @@
     QDateTime currentDate = QDateTime::currentDateTime();
     int secs = lastBlockDate.secsTo(currentDate);
 
-<<<<<<< HEAD
-    tooltip = tr("Processed %1 blocks of transaction history.").arg(count);
+    tooltip = tr("Processed %n blocks of transaction history.", "", count);
 
     // Set icon state: spinning if catching up, tick otherwise
     if(secs < 25*60) // 90*60 for bitcoin but we are 4x times faster
-=======
-    tooltip = tr("Processed %n blocks of transaction history.", "", count);
-
-    // Set icon state: spinning if catching up, tick otherwise
-    if(secs < 90*60)
->>>>>>> 4635a4c4
     {
         tooltip = tr("Up to date") + QString(".<br>") + tooltip;
         labelBlocksIcon->setPixmap(QIcon(":/icons/synced").pixmap(STATUSBAR_ICONSIZE, STATUSBAR_ICONSIZE));
@@ -920,12 +885,7 @@
 #ifndef Q_OS_MAC // Ignored on Mac
     if(clientModel && clientModel->getOptionsModel())
     {
-<<<<<<< HEAD
         if(!clientModel->getOptionsModel()->getMinimizeOnClose())
-=======
-        if(!clientModel->getOptionsModel()->getMinimizeToTray() &&
-           !clientModel->getOptionsModel()->getMinimizeOnClose())
->>>>>>> 4635a4c4
         {
             QApplication::quit();
         }
